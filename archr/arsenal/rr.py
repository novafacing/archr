--- conflicted
+++ resolved
@@ -94,17 +94,6 @@
             return home_dir.decode("utf-8")
 
     @contextlib.contextmanager
-<<<<<<< HEAD
-    def fire_context(self, timeout=10, local_trace_dir='/tmp/rr_trace/', sudo=False, **kwargs):
-        if local_trace_dir and os.path.exists(local_trace_dir):
-            shutil.rmtree(local_trace_dir)
-            os.mkdir(local_trace_dir)
-
-        record_command = ['/tmp/rr/fire', 'record', '-n', 'ls'] + self.target.target_args
-        record_env = {'RR_COPY_ALL_FILES': '1'}
-        with self.target.run_context(record_command, env=record_env, timeout=timeout) as p:
-            r = RRTraceResults(trace_dir=local_trace_dir)
-=======
     def fire_context(self, save_core=False, record_magic=False, report_bad_args=False):
         if save_core or record_magic or report_bad_args:
             raise ArchrError("I can't do any of these things!")
@@ -117,7 +106,6 @@
         record_env = ['RR_COPY_ALL_FILES=1']
         with self.target.run_context(record_command, env=record_env, timeout=self.timeout) as p:
             r = RRTraceResults(trace_dir=self.local_trace_dir)
->>>>>>> 6c9281c0
             r.process = p
 
             try:
@@ -138,13 +126,8 @@
             except subprocess.TimeoutExpired:
                 r.timed_out = True
 
-<<<<<<< HEAD
-        stdo, stde = self.target.run_command(['/tmp/rr/fire', 'pack']).communicate()
-        path = self.find_target_home_dir() + '/.local/share/rr/' + self.target.target_args[0]
-=======
         self.target.run_command(['/tmp/rr/fire', 'pack']).communicate()
         path = self.find_target_home_dir() + '/.local/share/rr/latest-trace/'
->>>>>>> 6c9281c0
         with self._local_mk_tmpdir() as tmpdir:
             self.target.retrieve_into(path, tmpdir)
             shutil.move(tmpdir + '/latest-trace/', r.trace_dir.name)
